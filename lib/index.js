const
  longTimeout = require('long-timeout'),
  Bluebird = require('bluebird'),
  _ = require('lodash'),
  ms = require('ms'),
  Request = require('kuzzle-common-objects').Request,
  /*
   This library is used over Math.random() to ensure seeded, unbiased,
   evenly distributed random numbers.
   It also provides with an easy way to generate random integers with
   inclusive ranges.
  */
  Random = require('random-js');

/**
 * @constructor
 */
class EnterpriseProbePlugin {
  constructor () {
    this.hooks = {};
    this.probes = {};
    this.eventMapping = {};
    this.context = null;
    this.index = '';
    this.dsl = null;

    // Used for sampler probes
    this.randomEngine = Random.engines.mt19937().autoSeed();

    /*
     * Stores the ongoing measurements.
     * Structure:
     *  {
     *    probeName_1: {
     *      // measurement
     *    },
     *    probeName_2: {
     *      // measurement
     *    },
     *    // ...
     *    probeName_n: {
     *      measurement
     *    }
     *  }
     */
    this.measures = {};

    this.controllers = {
      measure: {
        monitor: 'monitor',
        counter: 'counter',
        watcher: 'watcher',
        sampler: 'sampler'
      }
    };

    this.routes = [
      {verb: 'post', url: 'measure/monitor', controller: 'measure', action: 'monitor'},
      {verb: 'post', url: 'measure/counter', controller: 'measure', action: 'counter'},
      {verb: 'post', url: 'measure/watcher', controller: 'measure', action: 'watcher'},
      {verb: 'post', url: 'measure/sampler', controller: 'measure', action: 'sampler'}
    ];
  }

  /**
   * Initializes the plugin, connects it to ElasticSearch, and loads probes
   *
   * @param {Object} customConfig - plugin configuration
   * @param {Object} context - kuzzle context
   * @returns {Promise}
   */
  init (customConfig, context) {
    const
      defaultConfig = {
        storageIndex: 'measures',
        probes: {}
      },
      config = Object.assign(defaultConfig, customConfig);

    if (!config.storageIndex || typeof config.storageIndex !== 'string') {
      throw new Error('plugin-probe: no storage index defined');
    }

    this.probes = configureProbes(config.probes);

    if (Object.keys(this.probes).length === 0) {
      return Bluebird.resolve();
    }

    this.context = context;
    this.index = config.storageIndex;
    this.hooks = {
      'core:kuzzleStart': 'startProbes'
    };

    return prepareDsl(context, this.probes)
      .then(dsl => {
        this.dsl = dsl;
        this.eventMapping = buildEventsToProbesMapping(this.probes);
        this.measures = initializeMeasures(this.probes);
      });
  }

  /**
   * Monitor probe
   *
   * Basic event counter, used to monitor Kuzzle activity.
   *
   * Each measure is independent from each other, meaning each counter
   * is reset at the start of a new measurement.
   *
   * Can be set on any Kuzzle event. Each monitored event must be
   * explicitly listed in the probe configuration.
   *
   * The "interval" configuration accepts the following formats:
   * - "none": no interval, each event will create a new measure
   * - "duration": a string in human readable format, using the "ms"
   *               conversion library
   *               (see https://www.npmjs.com/package/ms)
   *
   * Probe configuration sample:
   *  {
   *    probes: {
   *      probe_monitor_1: {
   *        type: 'monitor',
   *        hooks: ['some:event', 'some:otherevent', 'andyet:another'],
   *        interval: "10s"
   *      }
   *    }
   *  }
   *
   * Resulting measures: every 10 seconds, a new measure will be written
   * with the aggregated number of fired events.
   * The measure document will look like this:
   *  {
   *    'some:event': 142,
   *    'some:otherevent': 0,
   *    'andyet:another': 3,
   *    timestamp: 123456789
   *  }
   *
   *  @param {KuzzleRequest} request
   */
  monitor (request) {
    const
      event = request.input.body.event;

    this.eventMapping.monitor[event].forEach(probe => {
      this.measures[probe][event]++;

      if (!this.probes[probe].interval) {
        saveMeasure(this.context, this.index, this.probes[probe], this.measures[probe]);
      }
    });

    return {
      acknowledged: true
    };
  }

  /**
   * Counter probe
   *
   * Aggregates multiple fired events into a single measurement counter.
   * Useful to track activity at low-level.
   *
   * Each measure is cumulative: counters are kept for the entire Kuzzle
   * uptime, without ever being reset.
   *
   * The counter can be increased by some events, and decreased by others.
   *
   * Can be set on any Kuzzle event. Each monitored event must be explicitly
   * listed in the probe configuration.
   *
   * The "interval" configuration accepts the following formats:
   * - "none": no interval, each event will create a new measure
   * - "duration": a string in human readable format, using the "ms"
   *               conversion library
   *               (see https://www.npmjs.com/package/ms)
   *
   * Probe configuration sample:
   *  {
   *    probes: {
   *      probe_counter_1: {
   *        type: 'counter',
   *        increasers: ['list:of', 'counterIncreasing:events'],
   *        decreasers: ['anotherlist:of', 'counterDecreasing:events'],
   *        interval: '10m'
   *      }
   *    }
   *  }
   *
   * Resulting measures: every 10 minutes, a new measure will be written
   * with the calculated counter.
   * The measure document will look like this:
   *  {
   *    count: 1234,
   *    timestamp: 123456789
   *  }
   *
   *  @param {KuzzleRequest} request
   */
  counter (request) {
    const
      event = request.input.body.event;

    // increasing counters
    if (this.eventMapping.counter.increasers[event]) {
      this.eventMapping.counter.increasers[event].forEach(probe => {
        this.measures[probe].count++;

        if (!this.probes[probe].interval) {
          saveMeasure(this.context, this.index, this.probes[probe], this.measures[probe]);
        }
      });
    }

    // decreasing counters
    if (this.eventMapping.counter.decreasers[event]) {
      this.eventMapping.counter.decreasers[event].forEach(probe => {
        this.measures[probe].count--;

        if (!this.probes[probe].interval) {
          saveMeasure(this.context, this.index, this.probes[probe], this.measures[probe]);
        }
      });
    }
  }

  /**
   * Watcher probe
   *
   * Watch documents and messages activity, counting them or retrieving part of their content.
   * Filters can be added to focus on particular documents and/or messages, and a probe
   * can only monitor one index-collection pair at a time
   *
   * Current limitation: due to the way Kuzzle handle documents,
   * only newly created documents can be watched. This will be fixed in the future.
   *
   * Each measure is independent from each other, meaning each watcher probe
   * is reset at the start of a new measurement.
   *
   * The "interval" configuration accepts the following formats:
   * - "none": no interval, each watched document/message will create a new measure
   * - "duration": a string in human readable format, using the "ms"
   *               conversion library
   *               (see https://www.npmjs.com/package/ms)
   *
   * The "collects" parameter configures how the probe collects data.
   * This parameter can be:
   * - empty, null or undefined: no data will be collected, only the number of
   *   matched documents/messages will be reported
   * - a '*' string value: the entire document/message will be collected
   * - an array listing the document/message attributes to collect
   *
   * The "filter" parameter configures what documents/messages will be watched.
   * It can be empty, undefined or null, meaning all documents/messages sent to an index-collection pair
   * will be watched.
   * Otherwise, a filter can be set, using the Kuzzle DSL: http://kuzzle.io/guide/#filtering-syntax
   *
   * Probe configuration sample:
   *  {
   *    probes: {
   *      probe_watcher_1: {
   *      type: 'watcher',
   *      index: 'index',
   *      collection: 'collection',
   *      filter: {
   *        'some': 'filters'
   *      },
   *      collects: [
   *        'can.be.empty.or.undefined',
   *        'any',
   *        'number',
   *        'of.fields',
   *        'nesting.supported.using.dot.separated.field.names'
   *      ],
   *      aggregator: '1h'
   *    },
   *    probe_watcher_2: {
   *      type: 'watcher',
   *      index: 'index',
   *      collection: 'collection',
   *      filter: {},
   *      collects: '*',
   *      aggregator: 'none'
   *    }
   *  }
   *
   * @param {KuzzleRequest} request - Standardized request made to Kuzzle
   */
  watcher (request) {
    const
      payload = request.input.body.payload,
      matchedIds = this.dsl.test(payload.data.index, payload.data.collection, payload.data.body, payload.data._id);

    matchedIds.forEach(filterId => {
      this.eventMapping.watcher[filterId].forEach(name => {
        const probe = this.probes[name];

        if (probe.collects) {
<<<<<<< HEAD
          this.measures[name].content.push(collectData(payload.data._id, payload.data.body, probe.collects));
=======
          this.measures[name].content.push(collectData(request.input.resource._id, payload.data.body, probe.collects));
>>>>>>> ac89fb06
        }
        else {
          this.measures[name].count++;
        }

        if (!probe.interval) {
          saveMeasure(this.context, this.index, probe, this.measures[name]);
        }
      });
    });
  }

  /**
   * Sampler probe
   *
   * Identical to "watcher" probes, but instead of collecting every document/message matching
   * the configured probe, this probe retrieves only a statistical sample of documents/messages.
   * The sampler probe guarantees a statistically evenly distributed sample, meaning
   * all documents and messages have the same probability to enter the sample.
   *
   * The "sampleSize", "collects" and "interval" parameters are required.
   * The sample size should be large enough and the duration long enough for the sample to
   * have meaning statistically speaking.
   *
   * Current limitation: due to the way Kuzzle handle documents,
   * only newly created documents can be watched. This will be fixed in the future.
   *
   * Each measure is independent from each other, meaning each sampler probe
   * is reset at the start of a new measurement.
   *
   * The "interval" configuration must be set with a "duration": a string in human
   * readable format, using the "ms" conversion library (see https://www.npmjs.com/package/ms)
   *
   * The "collects" parameter configures how the probe collects data.
   * This parameter can be:
   * - a '*' string value: the entire document/message will be collected
   * - an array listing the document/message attributes to collect
   *
   * The "filter" parameter configures what documents/messages will be watched.
   * It can be empty, undefined or null, meaning all documents/messages sent to an index-collection pair
   * will be watched.
   * Otherwise, a filter can be set, using the Kuzzle DSL: http://kuzzle.io/guide/#filtering-syntax
   *
   * Probe configuration sample:
   *  {
   *    probes: {
   *      probe_sampler_1: {
   *      type: 'sampler',
   *      index: 'index',
   *      collection: 'collection',
   *      sampleSize: 500,
   *      filter: {
   *        'some': 'filters'
   *      },
   *      collects: [
   *        'can.be.empty.or.undefined',
   *        'any',
   *        'number',
   *        'of.fields',
   *        'nesting.supported.using.dot.separated.field.names'
   *      ],
   *      aggregator: '1d'
   *    },
   *    probe_sampler_2: {
   *      type: 'sampler',
   *      index: 'index',
   *      collection: 'collection',
   *      sampleSize: 2000,
   *      filter: {},
   *      collects: '*',
   *      aggregator: '1h'
   *    }
   *  }
   *
   * @param {KuzzleRequest} request - Standardized request made to Kuzzle
   */
  sampler (request) {
    const
      payload = request.input.body.payload,
      matchedIds = this.dsl.test(payload.data.index, payload.data.collection, payload.data.body, payload.data._id);

    matchedIds.forEach(filterId => {
      this.eventMapping.sampler[filterId].forEach(probe => {
        const
<<<<<<< HEAD
          collected = collectData(payload.data._id, payload.data.body, probe.collects);
=======
          collected = collectData(request.input.resource._id, payload.data.body, probe.collects);
>>>>>>> ac89fb06
        let
          positionCandidate;

        /*
         Reservoir sampling implementation

         First, we add documents to the sample until it's filled.
         */
        this.measures[probe.name].count++;

        if (this.measures[probe.name].content.length < probe.sampleSize) {
          return this.measures[probe.name].content.push(collected);
        }

        // Then, we replace elements with gradually decreasing probability
        positionCandidate = Random.integer(0, this.measures[probe.name].count - 1)(this.randomEngine);

        if (positionCandidate < probe.sampleSize) {
          this.measures[probe.name].content[positionCandidate] = collected;
        }
      });
    });
  }

  /**
   * Starts the probes, making save their measures according to their "interval" interval
   */
  startProbes() {
    return createMeasuresIndex(this.context, this.index)
      .then(() => getMissingCollections(this.context, this.index, this.probes))
      .then(missingCollections => {
        console.log('██████████ KUZZLE PROBES ██████████');
        Object.keys(this.probes)
          .forEach(name => {
            console.log(`██ Starting probe: ${name}`);

            createCollection(this.context, this.index, this.probes[name], missingCollections)
              .then(() => {
                if (this.probes[name].interval) {
                  longTimeout.setInterval(() => saveMeasure(this.context, this.index, this.probes[name], this.measures[name]), this.probes[name].interval);
                }
              })
              .catch(error => {
                console.log(`An error occured during creation of collection "${name}":`);
                console.dir(error);
              });
          });
        console.log('███████████████████████████████████');
      });
  }
}

module.exports = EnterpriseProbePlugin;

/**
 * Creates the measures index if it does not already exists
 *
 * @param {KuzzlePluginContext} context
 * @param {string} index name where the measures will be stored
 * @returns {Promise}
 */
function createMeasuresIndex(context, index) {
  return context.accessors.execute(new Request({
    index,
    controller: 'index',
    action: 'exists'
  }))
    .then(response => {
      if (!response.result) {
        return context.accessors.execute(new Request({
          index,
          controller: 'index',
          action: 'create'
        }));
      }
      return Bluebird.resolve();
    });
}

/**
 * Returns the measures missing collections
 *
 * @param {KuzzlePluginContext} context
 * @param {string} index name where the measures will be stored
 * @param {Object} probes configuration
 * @returns {Promise}
 */
function getMissingCollections(context, index, probes) {
  const
    collections = Object.keys(probes);

  return context.accessors.execute(new Request({
    index,
    controller: 'collection',
    action: 'list',
    type: 'stored'
  }))
    .then(function (response) {
      const existingCollections = response.result.collections.map(item => item.name);

      return Bluebird.resolve(_.difference(collections, existingCollections));
    });
}

/**
 * Creates the probe measurement collection
 * Creates default fields mapping depending on the probe type attached
 * Uses the mapping provided with the probe configuration for the `content` field
 *
 * @param {KuzzlePluginContext} context
 * @param {string} measureIndex
 * @param {Object} probe
 * @param {string[]} missingCollections
 * @returns {Promise}
 */
function createCollection(context, measureIndex, probe, missingCollections) {
  if (missingCollections.indexOf(probe.name) === -1) {
    return Bluebird.resolve({});
  }

  const
    probeMapping = {timestamp: {type: 'date', format: 'epoch_millis'}},
    countType = {type: 'integer'},
    creationRequest = new Request({
      index: measureIndex,
      collection: probe.name,
      controller: 'collection',
      action: 'create'
    });
  let mappingRequest;

  switch (probe.type) {
    case 'watcher':
    case 'sampler':
      if (probe.collects) {
        if (probe.mapping) {
          _.merge(probeMapping, {content: {properties: _.cloneDeep(probe.mapping)}});
        }
      }
      else {
        probeMapping.count = countType;
      }
      break;
    case 'counter':
      probeMapping.count = countType;
      break;
    case 'monitor':
      probe.hooks.forEach(hook => {
        probeMapping[hook] = {type: 'integer'};
      });
      break;
    default:
      this.context.log.error(`The probe type ${probe.type} is unknown`);
      return Bluebird.resolve();
  }

  mappingRequest = new Request({
    index: measureIndex,
    collection: probe.name,
    controller: 'collection',
    action: 'updateMapping',
    body: {
      properties: probeMapping
    }
  });

  return context.accessors.execute(creationRequest)
    .then(() => context.accessors.execute(mappingRequest));

}

/**
 * Creates a mapping between an event name and its associated probes.
 * This is especially useful for methods called by Kuzzle, because
 * they only have the event name, and no information about the
 * corresponding probes.
 *
 * The returned mapping is in the following format:
 *  {
 *    monitor: {
 *      eventName: [associated, probes, list],
 *      ...
 *    },
 *    counter: {
 *      increasers: {
 *        eventName: [associated, probes, list],
 *        ...
 *      },
 *      decreasers: {
 *        eventName: [associated, probes, list],
 *        ...
 *      }
 *    },
 *    watcher: {
 *      filterUniqueId: [associated, probes, names],
 *      ...
 *    },
 *    sampler: {
 *      filterUniqueId: [associated, probes, objects],
 *      ...
 *    }
 *  }
 *
 * @param {Object} probes configuration list
 * @returns {Object} mapping object
 */
function buildEventsToProbesMapping(probes) {
  const mapping = {
    monitor: {},
    counter: {
      increasers: {},
      decreasers: {}
    },
    watcher: {},
    sampler: {}
  };

  Object.keys(probes).forEach(name => {
    switch (probes[name].type) {
      case 'monitor':
        probes[name].hooks
          .forEach(hook => {
            if (!mapping.monitor[hook]) {
              mapping.monitor[hook] = [];
            }

            if (mapping.monitor[hook].indexOf(name) === -1) {
              mapping.monitor[hook].push(name);
            }
          });
        break;

      case 'counter':
        ['increasers', 'decreasers'].forEach(type => {
          if (!probes[name][type]) {
            return;
          }
          probes[name][type]
            .filter(value => value)
            .forEach(hook => {
              if (!mapping.counter[type][hook]) {
                mapping.counter[type][hook] = [];
              }

              if (mapping.counter[type][hook].indexOf(name) === -1) {
                mapping.counter[type][hook].push(name);
              }
            });
        });
        break;

      case 'watcher':
        if (!mapping.watcher[probes[name].filterId]) {
          mapping.watcher[probes[name].filterId] = [name];
        }
        else {
          mapping.watcher[probes[name].filterId].push(name);
        }
        break;

      case 'sampler':
        if (!mapping.sampler[probes[name].filterId]) {
          mapping.sampler[probes[name].filterId] = [probes[name]];
        }
        else {
          mapping.sampler[probes[name].filterId].push(probes[name]);
        }
        break;

      default:
        this.context.log.error(`The probe type ${probes[name].type} is unknown`);
    }
  });

  return mapping;
}

/**
 * Takes the probes configuration and returns a ready-to-use object
 *
 * @param {Object} probes - raw probes configuration
 * @returns {Object} converted probes
 */
function configureProbes(probes) {
  const output = {};

  if (!probes || _.isEmpty(probes)) {
    return output;
  }

  Object.keys(probes).forEach(name => {
    const probe = _.cloneDeep(probes[name]);
    probe.name = name;

    if (!probe.type) {
      return console.error(`plugin-probe: [probe: ${name}] "type" parameter missing"`);
    }

    if (probe.type === 'sampler' && (probe.interval === 'none' || !probe.interval)) {
      return console.error(`plugin-probe: [probe: ${name}] An "interval" parameter is required for sampler probes`);
    }

    if (probe.interval === 'none') {
      probe.interval = undefined;
    }
    else if (typeof probe.interval === 'string') {
      probe.interval = ms(probe.interval);

      if (isNaN(probe.interval)) {
        return console.error(`plugin-probe: [probe: ${name}] Invalid interval "${probe.interval}".`);
      }
    }

    /*
     In the case of a counter probe, the same event cannot be in
     the "increasers" and in the "decreasers" lists at the same
     time
     */
    if (probe.type === 'counter' && _.intersection(probe.increasers, probe.decreasers).length > 0) {
      return console.error(`plugin-probe: [probe: ${name}] Configuration error: an event cannot be set both to increase and to decrease a counter`);
    }

    /*
     watcher and sampler configuration check
     */
    if (['watcher', 'sampler'].indexOf(probe.type) > -1) {
      if (!probe.index || !probe.collection) {
        return console.error(`plugin-probe: [probe: ${name}] Configuration error: missing index or collection`);
      }

      // checking if the "collects" parameter is correct
      if (probe.collects) {
        if (typeof probe.collects !== 'string' && !Array.isArray(probe.collects)) {
          return console.error(`plugin-probe: [probe: ${name}] Invalid "collects" format: expected array or string, got ${typeof probe.collects}`);
        }

        if (typeof probe.collects === 'string' && probe.collects !== '*') {
          return console.error(`plugin-probe: [probe: ${name}] Invalid "collects" value`);
        }

        if (Array.isArray(probe.collects) && probe.collects.length === 0) {
          probe.collects = null;
        }
      }

      // the "collects" parameter is required for sampler probes
      if (probe.type === 'sampler' && !probe.collects) {
        return console.error(`plugin-probe: [probe: ${name}] A "collects" parameter is required for sampler probes`);
      }

      // forcing an empty filter if not defined
      if (probe.filter === undefined || probe.filter === null) {
        probe.filter = {};
      }
    }

    // sampler probe specific check
    if (probe.type === 'sampler') {
      if (!probe.sampleSize) {
        return console.error(`plugin-probe: [probe: ${name}] "sampleSize" parameter missing`);
      }

      if (typeof probe.sampleSize !== 'number') {
        return console.error(`plugin-probe: [probe: ${name}] invalid "sampleSize" parameter. Expected a number, got a ${typeof probe.sampleSize}`);
      }
    }

    output[name] = probe;
  });

  return output;
}

/**
 * Returns an initialized "measures" object from the current probes
 * configuration
 *
 * @param {Object} probes configuration
 * @returns {Object} new measures object
 */
function initializeMeasures(probes) {
  const measures = {};

  Object.keys(probes).forEach(name => {
    measures[name] = {};

    switch (probes[name].type) {
      case 'monitor':
        probes[name].hooks.forEach(hook => {
          measures[name][hook] = 0;
        });
        break;

      case 'counter':
        measures[name].count = 0;
        break;

      case 'watcher':
        if (probes[name].collects) {
          measures[name].content = [];
        }
        else {
          measures[name].count = 0;
        }
        break;

      case 'sampler':
        measures[name].content = [];
        measures[name].count = 0;
        break;

      default:
        this.context.log.error(`The probe type ${probes[name].type} is unknown`);
    }
  });

  return measures;
}

/**
 * Saves the current measure to the database
 *
 * There are two kinds of measures:
 *  - single document measure, for instance a measure coming from a counter probe
 *  - measures containing a set of content. These measures generate
 *      1 document per content. For instance sampler probes generate a statistical
 *      sample set of documents/messages.
 *      These measures generates as many measure documents than collected contents.
 *
 * @param {KuzzlePluginContext} context
 * @param {string} index where to stores measures documents
 * @param {Object} probe
 * @param {Object} measure
 */
function saveMeasure(context, index, probe, measure) {
  const
    timestamp = Date.now();
  let
    promise,
    request;

  if (measure.content) {
    if (measure.content.length === 0) {
      return false;
    }

    request = [];

    measure.content.forEach(content => {
      request.push({
        index: {
          _index: index,
          _type: probe.name
        }
      });

      request.push({
        timestamp,
        content
      });
    });

    promise = context.accessors.execute(new Request({
      index,
      collection: probe.name,
      controller: 'bulk',
      action: 'import',
      body: {
        bulkData: request
      }
    }));
  }
  else {
    request = measure;
    request.timestamp = timestamp;

    promise = context.accessors.execute(new Request({
      index,
      collection: probe.name,
      controller: 'document',
      action: 'create',
      body: JSON.parse(JSON.stringify(request))
    }, {
      user: {
        _id: null
      }
    }));
  }

  promise
    .then(() => {
      try {
        context.accessors.trigger('saveMeasure', {
          data: JSON.parse(JSON.stringify(measure)),
          probeName: probe.name
        });
      } catch (err) {
        showError(probe, measure, err);
      }
      return resetMeasure(probe, measure);
    })
    .catch(err => {
      showError(probe, measure, err);
    });
}

/**
 * Prints an error to console.
 *
 * @param  {Object} probe
 * @param  {Object} measure
 * @param  {String} err
 */
function showError(probe, measure, err) {
  console.error(`plugin-probe: [${probe.name}] Failed to save the following measure:`);
  console.dir(measure, {depth: null});
  console.error('Reason: ');
  console.dir(err, {depth: null});
  console.error('======');
}

/**
 * Reset the provided measure, if the probe configuration allows it
 *
 * @param {Object} probe
 * @param {Object} measure
 */
function resetMeasure(probe, measure) {
  if (probe.type === 'monitor') {
    Object.keys(measure).forEach(event => {
      measure[event] = 0;
    });
  }

  if (['watcher', 'sampler'].indexOf(probe.type) > -1) {
    if (measure.count !== undefined) {
      measure.count = 0;
    }

    if (measure.content) {
      measure.content = [];
    }
  }
}

/**
 * Register watcher and sampler probes in the DSL
 *
 * @param {Object} context - plugin context
 * @param {Object} probes
 * @returns {Object} Instantiated DSL
 */
function prepareDsl(context, probes) {
  const
    dsl = new context.constructors.Dsl(),
    promises = [];

  Object.keys(probes).forEach(name => {
    const probe = probes[name];

    if (['watcher', 'sampler'].indexOf(probe.type) > -1) {
      promises.push(
        dsl
          .register(probe.index, probe.collection, probe.filter)
          .then(result => {
            probe.filterId = result.id;
          })
      );
    }
  });

  return Bluebird.all(promises).then(() => dsl);
}

/**
 * Returns an object containing only the necessary collected data
 *
 * @param {string} id - document id (may be undefined)
 * @param {Object|string} content - data source
 * @param {Array|string} collect - information about what to collect
 * @returns {Object}
 */
function collectData(id, content, collect) {
  let collected = {};

  if (collect === '*') {
    collected = content;
  }
  else {
    collect.forEach(field => _.set(collected, field, _.get(content, field)));
  }

  if (id) {
    collected._id = id;
  }

  return collected;
}<|MERGE_RESOLUTION|>--- conflicted
+++ resolved
@@ -299,11 +299,7 @@
         const probe = this.probes[name];
 
         if (probe.collects) {
-<<<<<<< HEAD
           this.measures[name].content.push(collectData(payload.data._id, payload.data.body, probe.collects));
-=======
-          this.measures[name].content.push(collectData(request.input.resource._id, payload.data.body, probe.collects));
->>>>>>> ac89fb06
         }
         else {
           this.measures[name].count++;
@@ -388,11 +384,7 @@
     matchedIds.forEach(filterId => {
       this.eventMapping.sampler[filterId].forEach(probe => {
         const
-<<<<<<< HEAD
           collected = collectData(payload.data._id, payload.data.body, probe.collects);
-=======
-          collected = collectData(request.input.resource._id, payload.data.body, probe.collects);
->>>>>>> ac89fb06
         let
           positionCandidate;
 
